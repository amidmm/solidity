--- conflicted
+++ resolved
@@ -44,11 +44,8 @@
 public:
 	SMTPortfolio(
 		std::map<h256, std::string> const& _smtlib2Responses,
-<<<<<<< HEAD
-		ReadCallback::Callback const& _smtCallback
-=======
+		ReadCallback::Callback const& _smtCallback,
 		SMTSolverChoice _enabledSolvers
->>>>>>> 1fe1459b
 	);
 
 	void reset() override;
